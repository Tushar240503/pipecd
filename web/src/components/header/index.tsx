--- conflicted
+++ resolved
@@ -1,33 +1,22 @@
 import {
   AppBar,
-<<<<<<< HEAD
-  Toolbar,
-  Typography,
-=======
->>>>>>> 859cc1b7
   Avatar,
   Button,
   IconButton,
   Link,
   Menu,
-<<<<<<< HEAD
-} from "@mui/material";
-import makeStyles from "@mui/styles/makeStyles";
-import { MoreVert, OpenInNew } from "@mui/icons-material";
-=======
   MenuItem,
   Toolbar,
   Typography,
-  makeStyles,
-} from "@material-ui/core";
-import { ExitToApp, MoreVert, OpenInNew } from "@material-ui/icons";
-import ArrowDownIcon from "@material-ui/icons/ArrowDropDown";
+} from "@mui/material";
+import { ExitToApp, MoreVert, OpenInNew } from "@mui/icons-material";
+import ArrowDownIcon from "@mui/icons-material/ArrowDropDown";
+import makeStyles from "@mui/styles/makeStyles";
 import clsx from "clsx";
 import { FC, memo, useEffect, useState } from "react";
 import { NavLink as RouterLink, useLocation } from "react-router-dom";
 import { APP_NAME } from "~/constants/common";
 import { LOGGING_IN_PROJECT, USER_PROJECTS } from "~/constants/localstorage";
->>>>>>> 859cc1b7
 import {
   LOGOUT_ENDPOINT,
   PAGE_PATH_APPLICATIONS,
@@ -40,14 +29,6 @@
   PAGE_PATH_SETTINGS,
   PAGE_PATH_TOP,
 } from "~/constants/path";
-<<<<<<< HEAD
-import { APP_NAME } from "~/constants/common";
-import { LOGGING_IN_PROJECT, USER_PROJECTS } from "~/constants/localstorage";
-import { NavLink as RouterLink, useLocation } from "react-router-dom";
-import ArrowDownIcon from "@mui/icons-material/ArrowDropDown";
-import logo from "~~/assets/logo.svg";
-=======
->>>>>>> 859cc1b7
 import { useAppSelector } from "~/hooks/redux";
 import logo from "~~/assets/logo.svg";
 
@@ -236,15 +217,11 @@
                 aria-controls="user-menu"
                 aria-haspopup="true"
                 onClick={(e) => setUserAnchorEl(e.currentTarget)}
-<<<<<<< HEAD
-                size="large"
-=======
                 style={{
                   display: "flex",
                   alignItems: "center",
                   textTransform: "none",
                 }}
->>>>>>> 859cc1b7
               >
                 <Avatar
                   className={classes.userAvatar}
@@ -284,7 +261,6 @@
         id="user-menu"
         anchorEl={userAnchorEl}
         open={Boolean(userAnchorEl)}
-        getContentAnchorEl={null}
         anchorOrigin={{
           vertical: "bottom",
           horizontal: "right",
@@ -348,11 +324,7 @@
           GitHub
           <OpenInNew className={classes.iconOpenInNew} />
         </MenuItem>
-        <MenuItem
-          disabled={true}
-          dense={true}
-          // button={false} // TODO check this working normally
-        >
+        <MenuItem disabled={true} dense={true}>
           {process.env.PIPECD_VERSION}
         </MenuItem>
       </Menu>
